#include <stdio.h>
#include <syscall.h>

int
main (int argc, char** argv) {
	int i;

<<<<<<< HEAD
	for (i = 0; i < argc; i++) {
		printf ("%s ", argv[i]);
	}
	printf ("\n");
=======
  //for (i = 0; i < 2; i++){
    //printf("IMA FORKING MY PROCESS.\n");
    exec("insult");
//  }
  //printf ("\n");
>>>>>>> 3b9aba40

	return EXIT_SUCCESS;
}<|MERGE_RESOLUTION|>--- conflicted
+++ resolved
@@ -1,22 +1,18 @@
 #include <stdio.h>
 #include <syscall.h>
+#include <unistd.h>
+#include "kernel/syscall.h"
 
 int
-main (int argc, char** argv) {
-	int i;
+main (int argc, char **argv)
+{
+  int i;
 
-<<<<<<< HEAD
-	for (i = 0; i < argc; i++) {
-		printf ("%s ", argv[i]);
-	}
-	printf ("\n");
-=======
   //for (i = 0; i < 2; i++){
     //printf("IMA FORKING MY PROCESS.\n");
     exec("insult");
 //  }
   //printf ("\n");
->>>>>>> 3b9aba40
 
-	return EXIT_SUCCESS;
+  return EXIT_SUCCESS;
 }
--- conflicted
+++ resolved
@@ -339,16 +339,10 @@
       hprintf (handle, "\n\n");
     }
 
-<<<<<<< HEAD
-	exec("echo");
-
-	return EXIT_SUCCESS;
-=======
   if (file_flag)
     close (handle);
   exec("echo x");
   return EXIT_SUCCESS;
->>>>>>> 6e12ed3f
 }
 
 void

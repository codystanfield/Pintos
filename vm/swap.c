--- conflicted
+++ resolved
@@ -2,58 +2,6 @@
 #include "devices/block.h"
 #include <debug.h>
 #include "kernel/vaddr.h"
-<<<<<<< HEAD
-#include <stdio.h>
-#include <stdlib.h>
-#include "vm/frame.c"
-#include "devices/block.h"
-#include <hash.h> // thought it was "lib/kernel/hash.h", but PDF says otherwise (page 55)
-#include <stdbool.h>
-
-/* - We could use a hash table to store each of the elements in swap slots
-   - Total size maybe 128 MB or less
-   - To determine total size, at runtime, find total block size (at the moment it's set to 512 per block), then divide by 8
-   - Lazily allocated
-   - When contents of slot are read back to memory, or when process using slot is terminated, free slot
-   - Page aligned */
-
-// make a hash table
-// make size of hash table 512 * # of blocks / 8
-
-bool swap_less (const struct hash_elem *a_, const struct hash_elem *b_, void *aux UNUSED)
-{
-  const struct swap *a = hash_entry (a_, struct swap, hash_elem);
-  const struct swap *b = hash_entry (b_, struct swap, hash_elem);
-  return a->addr < b->addr;
-} // taken from the PDF, then modified
-
-// preps the swap table, will hash based on the address given
-void prepswaptable()
-{
-  hash_init(&swap, hash_int, swap_less, NULL); // might be incorrect syntax
-}
-
-// finds the next empty slot in the swap table
-int swap_insert(struct hash *hash, struct hash_elem *element) // returns 0 if successfull, nonzero otherwise
-{
-  struct hash_elem temp = hash_insert(hash, element);
-  if (temp==NULL)
-  {
-    return 0;
-  }
-  return 1; // element already in hash
-}
-
-// frees the slot when process using the page is killed, or when the page gets moved back to memory
-int free_slot(struct hash *hash, struct hash_elem *element)
-{
-  struct hash_elem temp = hash_delete(hash, element);
-  if (temp == NULL)
-  {
-    return 1; // element not found
-  }
-  return 0;
-=======
 #include "kernel/malloc.h"
 #include "kernel/interrupt.h"
 void prepswaptable(){
@@ -119,5 +67,4 @@
     }
   }
   PANIC("COULD NOT FIND PAGE");
->>>>>>> 963eee1d
 }
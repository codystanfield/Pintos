#include "vm/frame.h"
#include <debug.h>
#include "kernel/palloc.h"
#include "kernel/vaddr.h"
#include <stdio.h>
#include <stdlib.h>

// sets every bit in the table to 1, meaning every slot is free
void preptable(){
  int i;
  for(i=0;i<16;i++){
    lookuptable[i]=(long long)~0;
  }
}

// finds the first empty slot, using ffsll, which returns the location of the first 1 bit in a given value
int find_empty_spot(){
  int i;
  for(i=0;i<16;i++){
    int t;
    t= __builtin_ffsl(lookuptable[i]);
    if(t!=0){
      lookuptable[i]=lookuptable[i]&(~(1<<(t-1)));
      return i*64+t-1;
    }
  }
  PANIC("NO FREE FRAME");
  return 0;
}
<<<<<<< HEAD

// finds the page to evict, random choice at the moment, not going to be used yet
int find_evict_page(){
  srand(time(NULL));
  // get the page to evict
  int rand_cell = rand() % 16;
  int rand_bit = rand() % 64;
  // sets random bit to 1
  lookuptable[rand_cell] = lookuptable[rand_cell]|(1<<(randbit-1));
  return rand_cell*64+rand_bit-1;
}

// gets a new user page
void* acquire_user_page(int id){
=======
void* aquire_user_page(int id,int zero){
>>>>>>> 1a0fe64d
  int index = find_empty_spot();
  if(zero==1)
    frametable[index].virtualAddress=palloc_get_page(PAL_USER);
  else
    frametable[index].virtualAddress=palloc_get_page(PAL_USER|PAL_ZERO);

  frametable[index].t_id=id;


  //in process need to replace line 526 and 486 at least
<<<<<<< HEAD
  return frametable[index]->virtualAddress;
=======
  return frametable[index].virtualAddress;
>>>>>>> 1a0fe64d
}<|MERGE_RESOLUTION|>--- conflicted
+++ resolved
@@ -2,18 +2,13 @@
 #include <debug.h>
 #include "kernel/palloc.h"
 #include "kernel/vaddr.h"
-#include <stdio.h>
-#include <stdlib.h>
 
-// sets every bit in the table to 1, meaning every slot is free
 void preptable(){
   int i;
   for(i=0;i<16;i++){
     lookuptable[i]=(long long)~0;
   }
 }
-
-// finds the first empty slot, using ffsll, which returns the location of the first 1 bit in a given value
 int find_empty_spot(){
   int i;
   for(i=0;i<16;i++){
@@ -27,24 +22,7 @@
   PANIC("NO FREE FRAME");
   return 0;
 }
-<<<<<<< HEAD
-
-// finds the page to evict, random choice at the moment, not going to be used yet
-int find_evict_page(){
-  srand(time(NULL));
-  // get the page to evict
-  int rand_cell = rand() % 16;
-  int rand_bit = rand() % 64;
-  // sets random bit to 1
-  lookuptable[rand_cell] = lookuptable[rand_cell]|(1<<(randbit-1));
-  return rand_cell*64+rand_bit-1;
-}
-
-// gets a new user page
-void* acquire_user_page(int id){
-=======
 void* aquire_user_page(int id,int zero){
->>>>>>> 1a0fe64d
   int index = find_empty_spot();
   if(zero==1)
     frametable[index].virtualAddress=palloc_get_page(PAL_USER);
@@ -55,9 +33,5 @@
 
 
   //in process need to replace line 526 and 486 at least
-<<<<<<< HEAD
-  return frametable[index]->virtualAddress;
-=======
   return frametable[index].virtualAddress;
->>>>>>> 1a0fe64d
 }
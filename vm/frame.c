--- conflicted
+++ resolved
@@ -3,17 +3,13 @@
 #include "kernel/palloc.h"
 #include "kernel/vaddr.h"
 #include <stdio.h>
-<<<<<<< HEAD
-#include "lib/limits.h"
-=======
 #include "page.h"
->>>>>>> 522987c2
 int frameserved;
 void preptable(){
   frameserved=0;
   int i;
   for(i=0;i<32;i++){
-    lookuptable[i] = INT_MIN;
+    lookuptable[i]=~0;
     //printf("%d\n",lookuptable[i]);
   }
 }

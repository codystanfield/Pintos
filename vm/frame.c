#include "vm/frame.h"
#include <debug.h>
#include "kernel/palloc.h"
#include "kernel/vaddr.h"
<<<<<<< HEAD
#include "devices/timer.h"
#include "lib/random.h"
#include "lib/limits.h"

/*  initialize the table to all 1s, signifying that all frames are free*/
=======
#include <stdio.h>
int frameserved;
>>>>>>> 6e12ed3f
void preptable(){
  frameserved=0;
  int i;
<<<<<<< HEAD
  for(i=0;i<16;i++){
    lookuptable[i]= LLONG_MIN;
=======
  for(i=0;i<32;i++){
    lookuptable[i]=~0;
    //printf("%d\n",lookuptable[i]);
>>>>>>> 6e12ed3f
  }

  random_init(timer_elapsed(0));
}

/*  returns the first empty frame
    if no frame is empty, panics the kernel (for now)*/
int find_empty_spot(){
  int i;
  int t;
  for(i=0;i<32;i++){

    t= __builtin_ffsl(lookuptable[i]);
    if(t!=0){
      lookuptable[i]=lookuptable[i]&(~(1<<(t-1)));
      return i*32+t-1;
    }
    //printf("%d\n",t);
  }
<<<<<<< HEAD
  // PANIC("NO FREE FRAME");

  // work in progress to free a page
  // //if no empty spot, free a page randomly (for now)
  int *cell;
  long long bit = evict_random_page(cell);
  lookuptable[*cell] = lookuptable[*cell] & ~(1 << bit);

=======
  //printf("%d\n",t);
  PANIC("NO FREE FRAME");
>>>>>>> 6e12ed3f
  return 0;
}

/*  acquire a user page and update the frame table
    places the page in the first available empty spot*/
void* acquire_user_page(int id,int zero){
  int index = find_empty_spot();
  frameserved+=1;
  if(zero==1)
    frametable[index].virtualAddress=palloc_get_page(PAL_USER);
  else
    frametable[index].virtualAddress=palloc_get_page(PAL_USER|PAL_ZERO);

  frametable[index].t_id=id;
  //printf("SERVeING FRAME NUMBER %d\n",frameserved);


  //in process need to replace line 526 and 486 at least
  return frametable[index].virtualAddress;
}

<<<<<<< HEAD
/*  Work in progress to free a page*/
long long evict_random_page(int *cell) {
  *cell = (int) random_ulong() % 16;
  long long entry = (random_ulong() * 2) % LLONG_MAX;   //TODO: does the unsigned long need to be mutliplied by 2?

  lookuptable[*cell] = lookuptable[*cell] | (long long) (1 << entry); //TODO: do we need to cast?
  //TODO: need to actually swap the page, not just free it
  return entry;
=======
void free_user_page(void* page){
  int i;
  for(i=0;i<1024;i++){
    if(frametable[i].virtualAddress==page){
      set_page_as_free(i);
      palloc_free_page(page);
      return;
    }
  }
  //Call function for a page that is not found.
  //page fault
}
void set_page_as_free(int index){
  int LUT_offset= index%32;
  int LUT_index= index/32;
  lookuptable[LUT_index]=lookuptable[LUT_index]|(1<<LUT_offset);
  *(int*)frametable[index].virtualAddress=-1;
  frametable[index].t_id=-1;
}
void wipe_thread_pages(tid_t id){
  int t = (int) id;
  int i;
  for(i=0;i<1024;i++){
    if(frametable[i].t_id==t){
        //printf("FREED PAGE ADDRESS %d\n",*(int*)frametable[i].virtualAddress);
        //palloc_free_page(frametable[i].virtualAddress);
        set_page_as_free(i);
    }
  }
>>>>>>> 6e12ed3f
}<|MERGE_RESOLUTION|>--- conflicted
+++ resolved
@@ -2,34 +2,16 @@
 #include <debug.h>
 #include "kernel/palloc.h"
 #include "kernel/vaddr.h"
-<<<<<<< HEAD
-#include "devices/timer.h"
-#include "lib/random.h"
-#include "lib/limits.h"
-
-/*  initialize the table to all 1s, signifying that all frames are free*/
-=======
 #include <stdio.h>
 int frameserved;
->>>>>>> 6e12ed3f
 void preptable(){
   frameserved=0;
   int i;
-<<<<<<< HEAD
-  for(i=0;i<16;i++){
-    lookuptable[i]= LLONG_MIN;
-=======
   for(i=0;i<32;i++){
     lookuptable[i]=~0;
     //printf("%d\n",lookuptable[i]);
->>>>>>> 6e12ed3f
   }
-
-  random_init(timer_elapsed(0));
 }
-
-/*  returns the first empty frame
-    if no frame is empty, panics the kernel (for now)*/
 int find_empty_spot(){
   int i;
   int t;
@@ -42,25 +24,11 @@
     }
     //printf("%d\n",t);
   }
-<<<<<<< HEAD
-  // PANIC("NO FREE FRAME");
-
-  // work in progress to free a page
-  // //if no empty spot, free a page randomly (for now)
-  int *cell;
-  long long bit = evict_random_page(cell);
-  lookuptable[*cell] = lookuptable[*cell] & ~(1 << bit);
-
-=======
   //printf("%d\n",t);
   PANIC("NO FREE FRAME");
->>>>>>> 6e12ed3f
   return 0;
 }
-
-/*  acquire a user page and update the frame table
-    places the page in the first available empty spot*/
-void* acquire_user_page(int id,int zero){
+void* aquire_user_page(int id,int zero){
   int index = find_empty_spot();
   frameserved+=1;
   if(zero==1)
@@ -76,16 +44,6 @@
   return frametable[index].virtualAddress;
 }
 
-<<<<<<< HEAD
-/*  Work in progress to free a page*/
-long long evict_random_page(int *cell) {
-  *cell = (int) random_ulong() % 16;
-  long long entry = (random_ulong() * 2) % LLONG_MAX;   //TODO: does the unsigned long need to be mutliplied by 2?
-
-  lookuptable[*cell] = lookuptable[*cell] | (long long) (1 << entry); //TODO: do we need to cast?
-  //TODO: need to actually swap the page, not just free it
-  return entry;
-=======
 void free_user_page(void* page){
   int i;
   for(i=0;i<1024;i++){
@@ -115,5 +73,4 @@
         set_page_as_free(i);
     }
   }
->>>>>>> 6e12ed3f
 }
--- conflicted
+++ resolved
@@ -1,9 +1,6 @@
 #ifndef PAGE_H
 #define PAGE_H
 
-<<<<<<< HEAD
-#endif
-=======
 struct {
     /* The attributes of the attr are based on the bits flipped on or of.
        The least sig bit represents if it is a stack page. Next bit is for
@@ -12,5 +9,4 @@
     int location;
 } page_entry;
 
-// dynamic array of pages.
->>>>>>> 6e12ed3f
+// dynamic array of pages.
--- conflicted
+++ resolved
@@ -1,10 +1,6 @@
 #ifndef PAGE_H
 #define PAGE_H
-<<<<<<< HEAD
-
-=======
 #include "kernel/thread.h"
->>>>>>> 522987c2
 typedef struct {
     /* The attributes of the attr are based on the bits flipped on or of.
        The least sig bit represents if it is a stack page. Next bit is for
@@ -19,9 +15,6 @@
 
 } page_entry;
 
-<<<<<<< HEAD
-// dynamic array of pages.
-=======
 page_entry sup_page_table[512];
 // dynamic array of pages.
 
@@ -29,5 +22,4 @@
 int find_empty_slot(void);
 void add_entry(int location,tid_t id,char attr);
 void free_thread_id(tid_t id);
->>>>>>> 522987c2
 #endif
#ifndef FRAME_H
#define FRAME_H

#include <string.h>
#include "kernel/thread.h"
long long lookuptable[32];
struct fte{
  void* virtualAddress;
  int t_id; //thread id
};
struct fte frametable[1024];
void preptable(void);
int find_empty_spot(void);
<<<<<<< HEAD
void* acquire_user_page(int id,int zero);
long long evict_random_page(int *entry);
=======
void* aquire_user_page(int id,int zero);
void free_user_page(void* page);
void set_page_as_free(int index);
void wipe_thread_pages(tid_t id);
>>>>>>> 6e12ed3f
#endif<|MERGE_RESOLUTION|>--- conflicted
+++ resolved
@@ -6,18 +6,13 @@
 long long lookuptable[32];
 struct fte{
   void* virtualAddress;
-  int t_id; //thread id
+  int t_id;
 };
 struct fte frametable[1024];
 void preptable(void);
 int find_empty_spot(void);
-<<<<<<< HEAD
-void* acquire_user_page(int id,int zero);
-long long evict_random_page(int *entry);
-=======
 void* aquire_user_page(int id,int zero);
 void free_user_page(void* page);
 void set_page_as_free(int index);
 void wipe_thread_pages(tid_t id);
->>>>>>> 6e12ed3f
 #endif
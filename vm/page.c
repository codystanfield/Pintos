<<<<<<< HEAD
#include "vm/page.h"
#include <string.h>
#include "vm/frame.h"
#include <debug.h>
#include "kernel/palloc.c"
#include "kernel/vaddr.h"
#include <stdio.h>
#include <stdlib.h>
=======
#include "page.h"
#include <debug.h>
#include "kernel/palloc.h"
#include "kernel/vaddr.h"

void preppagetable(){
  int i;
  for(i=0;i<512;i++){
    sup_page_table[i].attr=-1;
    sup_page_table[i].location=-1;
  }
}
int find_empty_slot(){
    int i;
    for(i=0;i<512;i++){
      if(sup_page_table[i].attr==-1)
        return i;
    }
    PANIC("NO EMPTY SUPPLEMENTAL PAGE TABLE SLOT");
}

void add_entry(int location,tid_t id,char attr){
  int i=find_empty_slot();
  sup_page_table[i].attr=attr;
  sup_page_table[i].location=location;
  sup_page_table[i].id=id;
}

void free_thread_id(tid_t id){
  int i;
  for(i=0;i<512;i++){
    if(sup_page_table[i].id==id){
      sup_page_table[i].id=-1;
      sup_page_table[i].location=-1;
      sup_page_table[i].attr=-1;
    }
  }
}
>>>>>>> 31715d12
<|MERGE_RESOLUTION|>--- conflicted
+++ resolved
@@ -1,13 +1,3 @@
-<<<<<<< HEAD
-#include "vm/page.h"
-#include <string.h>
-#include "vm/frame.h"
-#include <debug.h>
-#include "kernel/palloc.c"
-#include "kernel/vaddr.h"
-#include <stdio.h>
-#include <stdlib.h>
-=======
 #include "page.h"
 #include <debug.h>
 #include "kernel/palloc.h"
@@ -45,5 +35,4 @@
       sup_page_table[i].attr=-1;
     }
   }
-}
->>>>>>> 31715d12
+}
--- conflicted
+++ resolved
@@ -3,23 +3,15 @@
 #include "kernel/palloc.h"
 #include "kernel/vaddr.h"
 
-// preps that page table, setting all values to -1 (default)
 void preppagetable(){
   int i;
   for(i=0;i<512;i++){
-    sup_page_table[i].id=-1
     sup_page_table[i].attr=-1;
     sup_page_table[i].location=-1;
     sup_page_table[i].id=-1;
   }
 }
-<<<<<<< HEAD
-
-// finds the first empty slot in the supp page table
-int find_empty_slot(){
-=======
 int p_find_empty_slot(){
->>>>>>> 963eee1d
     int i;
     for(i=0;i<512;i++){
       if(sup_page_table[i].attr==-1)
@@ -28,7 +20,6 @@
     PANIC("NO EMPTY SUPPLEMENTAL PAGE TABLE SLOT");
 }
 
-// adds an entry into the supplemental page table
 void add_entry(int location,tid_t id,char attr){
   int i=p_find_empty_slot();
   sup_page_table[i].attr=attr;
@@ -36,7 +27,6 @@
   sup_page_table[i].id=id;
 }
 
-// frees a slot in the page table when given the page's id
 void free_thread_id(tid_t id){
   int i;
   for(i=0;i<512;i++){

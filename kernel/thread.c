--- conflicted
+++ resolved
@@ -1,985 +1,650 @@
-#include "kernel/thread.h"
-#include <debug.h>
-#include <stddef.h>
-#include <random.h>
-#include <stdio.h>
-#include <string.h>
-#include "kernel/flags.h"
-#include "kernel/interrupt.h"
-#include "kernel/intr-stubs.h"
-#include "kernel/palloc.h"
-#include "kernel/switch.h"
-#include "kernel/vaddr.h"
-#ifdef USERPROG
-#include "kernel/process.h"
-#endif
-
-/* Random value for struct thread's `magic' member.
-   Used to detect stack overflow.  See the big comment at the top
-   of thread.h for details. */
-#define THREAD_MAGIC 0xcd6abf4b
-
-/* List of processes in THREAD_READY state, that is, processes
-   that are ready to run but not actually running. */
-static struct list ready_list;
-
-/* List of all processes.  Processes are added to this list
-   when they are first scheduled and removed when they exit. */
-static struct list all_list;
-
-/* Idle thread. */
-static struct thread* idle_thread;
-
-/* Initial thread, the thread running init.c:main(). */
-static struct thread* initial_thread;
-
-/* Lock used by allocate_tid(). */
-static struct lock tid_lock;
-
-/* Lock used by threads when accessing file system code. */
-struct lock thread_filesys_lock;
-
-/* Stack frame for kernel_thread(). */
-<<<<<<< HEAD
-struct kernel_thread_frame {
-	void* eip;                  /* Return address. */
-	thread_func* function;      /* Function to call. */
-	void* aux;                  /* Auxiliary data for function. */
-};
-=======
-struct kernel_thread_frame
-  {
-    void *eip;                  /* Return address. */
-    thread_func *function;      /* Function to call. */
-    void *aux;                  /* Auxiliary data for function. */
-  };
->>>>>>> 3b9aba40
-
-/* Statistics. */
-static long long idle_ticks;    /* # of timer ticks spent idle. */
-static long long kernel_ticks;  /* # of timer ticks in kernel threads. */
-static long long user_ticks;    /* # of timer ticks in user programs. */
-
-/* Scheduling. */
-#define TIME_SLICE 4            /* # of timer ticks to give each thread. */
-static unsigned thread_ticks;   /* # of timer ticks since last yield. */
-
-/* If false (default), use round-robin scheduler.
-   If true, use multi-level feedback queue scheduler.
-   Controlled by kernel command-line option "-o mlfqs". */
-bool thread_mlfqs;
-
-static void kernel_thread (thread_func*, void* aux);
-
-static void idle (void* aux UNUSED);
-static struct thread* running_thread (void);
-static struct thread* next_thread_to_run (void);
-static void init_thread (struct thread*, const char* name, int priority);
-static bool is_thread (struct thread*) UNUSED;
-static void* alloc_frame (struct thread*, size_t size);
-static void schedule (void);
-void thread_schedule_tail (struct thread* prev);
-static tid_t allocate_tid (void);
-
-/* Initializes the threading system by transforming the code
-   that's currently running into a thread.  This can't work in
-   general and it is possible in this case only because loader.S
-   was careful to put the bottom of the stack at a page boundary.
-
-   Also initializes the run queue and the tid lock.
-
-   After calling this function, be sure to initialize the page
-   allocator before trying to create any threads with
-   thread_create().
-
-   It is not safe to call thread_current() until this function
-   finishes. */
-void
-<<<<<<< HEAD
-thread_init (void) {
-	ASSERT (intr_get_level () == INTR_OFF);
-
-	lock_init (&tid_lock);
-	lock_init (&thread_filesys_lock);
-	list_init (&ready_list);
-	list_init (&all_list);
-
-	/* Set up a thread structure for the running thread. */
-	initial_thread = running_thread ();
-	init_thread (initial_thread, "main", PRI_DEFAULT);
-	initial_thread->status = THREAD_RUNNING;
-	initial_thread->tid = allocate_tid ();
-=======
-thread_init (void)
-{
-  ASSERT (intr_get_level () == INTR_OFF);
-
-  lock_init (&tid_lock);
-  lock_init (&thread_filesys_lock);
-  list_init (&ready_list);
-  list_init (&all_list);
-
-  /* Set up a thread structure for the running thread. */
-  initial_thread = running_thread ();
-  init_thread (initial_thread, "main", PRI_DEFAULT);
-  initial_thread->status = THREAD_RUNNING;
-  initial_thread->tid = allocate_tid ();
->>>>>>> 3b9aba40
-}
-
-/* Starts preemptive thread scheduling by enabling interrupts.
-   Also creates the idle thread. */
-void
-<<<<<<< HEAD
-thread_start (void) {
-	/* Create the idle thread. */
-	struct semaphore idle_started;
-	sema_init (&idle_started, 0);
-	thread_create ("idle", PRI_MIN, idle, &idle_started);
-
-	/* Start preemptive thread scheduling. */
-	intr_enable ();
-
-	/* Wait for the idle thread to initialize idle_thread. */
-	sema_down (&idle_started);
-=======
-thread_start (void)
-{
-  /* Create the idle thread. */
-  struct semaphore idle_started;
-  sema_init (&idle_started, 0);
-  thread_create ("idle", PRI_MIN, idle, &idle_started);
-
-  /* Start preemptive thread scheduling. */
-  intr_enable ();
-
-  /* Wait for the idle thread to initialize idle_thread. */
-  sema_down (&idle_started);
->>>>>>> 3b9aba40
-}
-
-/* Called by the timer interrupt handler at each timer tick.
-   Thus, this function runs in an external interrupt context. */
-void
-<<<<<<< HEAD
-thread_tick (void) {
-	struct thread* t = thread_current ();
-=======
-thread_tick (void)
-{
-  struct thread *t = thread_current ();
->>>>>>> 3b9aba40
-
-	/* Update statistics. */
-	if (t == idle_thread) {
-		idle_ticks++;
-	}
-#ifdef USERPROG
-	else if (t->pagedir != NULL) {
-		user_ticks++;
-	}
-#endif
-	else {
-		kernel_ticks++;
-	}
-
-	/* Enforce preemption. */
-	if (++thread_ticks >= TIME_SLICE) {
-		intr_yield_on_return ();
-	}
-}
-
-/* Prints thread statistics. */
-void
-<<<<<<< HEAD
-thread_print_stats (void) {
-	printf ("Thread: %lld idle ticks, %lld kernel ticks, %lld user ticks\n",
-	        idle_ticks, kernel_ticks, user_ticks);
-=======
-thread_print_stats (void)
-{
-  printf ("Thread: %lld idle ticks, %lld kernel ticks, %lld user ticks\n",
-          idle_ticks, kernel_ticks, user_ticks);
->>>>>>> 3b9aba40
-}
-
-/* Creates a new kernel thread named NAME with the given initial
-   PRIORITY, which executes FUNCTION passing AUX as the argument,
-   and adds it to the ready queue.  Returns the thread identifier
-   for the new thread, or TID_ERROR if creation fails.
-
-   If thread_start() has been called, then the new thread may be
-   scheduled before thread_create() returns.  It could even exit
-   before thread_create() returns.  Contrariwise, the original
-   thread may run for any amount of time before the new thread is
-   scheduled.  Use a semaphore or some other form of
-   synchronization if you need to ensure ordering.
-
-   The code provided sets the new thread's `priority' member to
-   PRIORITY, but no actual priority scheduling is implemented.
-   Priority scheduling is the goal of Problem 1-3. */
-tid_t
-<<<<<<< HEAD
-thread_create (const char* name, int priority,
-               thread_func* function, void* aux) {
-	struct thread* t;
-	struct kernel_thread_frame* kf;
-	struct switch_entry_frame* ef;
-	struct switch_threads_frame* sf;
-	tid_t tid;
-	enum intr_level old_level;
-
-	ASSERT (function != NULL);
-
-	/* Allocate thread. */
-	t = palloc_get_page (PAL_ZERO);
-	if (t == NULL) {
-		return TID_ERROR;
-	}
-
-	/* Initialize thread. */
-	init_thread (t, name, priority);
-	tid = t->tid = allocate_tid ();
-
-	/* Prepare thread for first run by initializing its stack.
-	   Do this atomically so intermediate values for the 'stack'
-	   member cannot be observed. */
-	old_level = intr_disable ();
-
-	/* Stack frame for kernel_thread(). */
-	kf = alloc_frame (t, sizeof * kf);
-	kf->eip = NULL;
-	kf->function = function;
-	kf->aux = aux;
-
-	/* Stack frame for switch_entry(). */
-	ef = alloc_frame (t, sizeof * ef);
-	ef->eip = (void (*) (void)) kernel_thread;
-
-	/* Stack frame for switch_threads(). */
-	sf = alloc_frame (t, sizeof * sf);
-	sf->eip = switch_entry;
-	sf->ebp = 0;
-
-	intr_set_level (old_level);
-
-	/* Add to run queue. */
-	thread_unblock (t);
-
-	return tid;
-=======
-thread_create (const char *name, int priority,
-               thread_func *function, void *aux)
-{
-  struct thread *t;
-  struct kernel_thread_frame *kf;
-  struct switch_entry_frame *ef;
-  struct switch_threads_frame *sf;
-  tid_t tid;
-  enum intr_level old_level;
-
-  ASSERT (function != NULL);
-
-  /* Allocate thread. */
-  t = palloc_get_page (PAL_ZERO);
-  if (t == NULL)
-    return TID_ERROR;
-
-  /* Initialize thread. */
-  init_thread (t, name, priority);
-  tid = t->tid = allocate_tid ();
-  
-  /* Prepare thread for first run by initializing its stack.
-     Do this atomically so intermediate values for the 'stack'
-     member cannot be observed. */
-  old_level = intr_disable ();
-
-  /* Stack frame for kernel_thread(). */
-  kf = alloc_frame (t, sizeof *kf);
-  kf->eip = NULL;
-  kf->function = function;
-  kf->aux = aux;
-
-  /* Stack frame for switch_entry(). */
-  ef = alloc_frame (t, sizeof *ef);
-  ef->eip = (void (*) (void)) kernel_thread;
-
-  /* Stack frame for switch_threads(). */
-  sf = alloc_frame (t, sizeof *sf);
-  sf->eip = switch_entry;
-  sf->ebp = 0;
-
-  intr_set_level (old_level);
-
-  /* Add to run queue. */
-  thread_unblock (t);
-
-  return tid;
->>>>>>> 3b9aba40
-}
-
-/* Puts the current thread to sleep.  It will not be scheduled
-   again until awoken by thread_unblock().
-
-   This function must be called with interrupts turned off.  It
-   is usually a better idea to use one of the synchronization
-   primitives in synch.h. (For this class, you MUST use one of the
-   synchronization primitives instead.) */
-void
-<<<<<<< HEAD
-thread_block (void) {
-	ASSERT (!intr_context ());
-	ASSERT (intr_get_level () == INTR_OFF);
-=======
-thread_block (void)
-{
-  ASSERT (!intr_context ());
-  ASSERT (intr_get_level () == INTR_OFF);
->>>>>>> 3b9aba40
-
-	thread_current ()->status = THREAD_BLOCKED;
-	schedule ();
-}
-
-/* Transitions a blocked thread T to the ready-to-run state.
-   This is an error if T is not blocked.  (Use thread_yield() to
-   make the running thread ready.)
-
-   This function does not preempt the running thread.  This can
-   be important: if the caller had disabled interrupts itself,
-   it may expect that it can atomically unblock a thread and
-   update other data. */
-void
-<<<<<<< HEAD
-thread_unblock (struct thread* t) {
-	enum intr_level old_level;
-=======
-thread_unblock (struct thread *t)
-{
-  enum intr_level old_level;
->>>>>>> 3b9aba40
-
-	ASSERT (is_thread (t));
-
-	old_level = intr_disable ();
-	ASSERT (t->status == THREAD_BLOCKED);
-	list_push_back (&ready_list, &t->elem);
-	t->status = THREAD_READY;
-	intr_set_level (old_level);
-}
-
-/* Returns the name of the running thread. */
-<<<<<<< HEAD
-const char*
-thread_name (void) {
-	return thread_current ()->name;
-=======
-const char *
-thread_name (void)
-{
-  return thread_current ()->name;
->>>>>>> 3b9aba40
-}
-
-/* Returns the running thread.
-   This is running_thread() plus a couple of sanity checks.
-   See the big comment at the top of thread.h for details. */
-<<<<<<< HEAD
-struct thread*
-thread_current (void) {
-	struct thread* t = running_thread ();
-
-	/* Make sure T is really a thread.
-	   If either of these assertions fire, then your thread may
-	   have overflowed its stack.  Each thread has less than 4 kB
-	   of stack, so a few big automatic arrays or moderate
-	   recursion can cause stack overflow. */
-	ASSERT (is_thread (t));
-	ASSERT (t->status == THREAD_RUNNING);
-
-	return t;
-=======
-struct thread *
-thread_current (void)
-{
-  struct thread *t = running_thread ();
-
-  /* Make sure T is really a thread.
-     If either of these assertions fire, then your thread may
-     have overflowed its stack.  Each thread has less than 4 kB
-     of stack, so a few big automatic arrays or moderate
-     recursion can cause stack overflow. */
-  ASSERT (is_thread (t));
-  ASSERT (t->status == THREAD_RUNNING);
-
-  return t;
->>>>>>> 3b9aba40
-}
-
-/* Returns the running thread's tid. */
-tid_t
-<<<<<<< HEAD
-thread_tid (void) {
-	return thread_current ()->tid;
-=======
-thread_tid (void)
-{
-  return thread_current ()->tid;
->>>>>>> 3b9aba40
-}
-
-/* Deschedules the current thread and destroys it.  Never
-   returns to the caller. */
-void
-<<<<<<< HEAD
-thread_exit (void) {
-	ASSERT (!intr_context ());
-=======
-thread_exit (void)
-{
-  ASSERT (!intr_context ());
->>>>>>> 3b9aba40
-
-	struct thread* curr = thread_current ();
-
-#ifdef USERPROG
-	process_exit ();
-#endif
-
-	/* Remove thread from all threads list, set our status to dying,
-	   and schedule another process.  That process will destroy us
-	   when it calls thread_schedule_tail(). */
-	intr_disable ();
-	printf ("%s: exit(%d)\n", curr->name, curr->exit_status);
-	list_remove (&curr->allelem);
-	curr->status = THREAD_DYING;
-	schedule ();
-	NOT_REACHED ();
-}
-
-/* Yields the CPU.  The current thread is not put to sleep and
-   may be scheduled again immediately at the scheduler's whim. */
-void
-<<<<<<< HEAD
-thread_yield (void) {
-	struct thread* cur = thread_current ();
-	enum intr_level old_level;
-
-	ASSERT (!intr_context ());
-
-	old_level = intr_disable ();
-	if (cur != idle_thread) {
-		list_push_back (&ready_list, &cur->elem);
-	}
-	cur->status = THREAD_READY;
-	schedule ();
-	intr_set_level (old_level);
-=======
-thread_yield (void)
-{
-  struct thread *cur = thread_current ();
-  enum intr_level old_level;
-
-  ASSERT (!intr_context ());
-
-  old_level = intr_disable ();
-  if (cur != idle_thread)
-    list_push_back (&ready_list, &cur->elem);
-  cur->status = THREAD_READY;
-  schedule ();
-  intr_set_level (old_level);
->>>>>>> 3b9aba40
-}
-
-/* Invoke function 'func' on all threads, passing along 'aux'.
-   This function must be called with interrupts off. */
-void
-thread_foreach (thread_action_func* func, void* aux) {
-	struct list_elem* e;
-
-	ASSERT (intr_get_level () == INTR_OFF);
-
-	for (e = list_begin (&all_list); e != list_end (&all_list);
-	     e = list_next (e)) {
-		struct thread* t = list_entry (e, struct thread, allelem);
-		func (t, aux);
-	}
-}
-
-/* Sets the current thread's priority to NEW_PRIORITY. */
-void
-<<<<<<< HEAD
-thread_set_priority (int new_priority) {
-	thread_current ()->priority = new_priority;
-=======
-thread_set_priority (int new_priority)
-{
-  thread_current ()->priority = new_priority;
->>>>>>> 3b9aba40
-}
-
-/* Returns the current thread's priority. */
-int
-<<<<<<< HEAD
-thread_get_priority (void) {
-	return thread_current ()->priority;
-=======
-thread_get_priority (void)
-{
-  return thread_current ()->priority;
->>>>>>> 3b9aba40
-}
-
-/* Sets the current thread's nice value to NICE. */
-void
-<<<<<<< HEAD
-thread_set_nice (int nice UNUSED) {
-	/* Not yet implemented. */
-=======
-thread_set_nice (int nice UNUSED)
-{
-  /* Not yet implemented. */
->>>>>>> 3b9aba40
-}
-
-/* Returns the current thread's nice value. */
-int
-<<<<<<< HEAD
-thread_get_nice (void) {
-	/* Not yet implemented. */
-	return 0;
-=======
-thread_get_nice (void)
-{
-  /* Not yet implemented. */
-  return 0;
->>>>>>> 3b9aba40
-}
-
-/* Returns 100 times the system load average. */
-int
-<<<<<<< HEAD
-thread_get_load_avg (void) {
-	/* Not yet implemented. */
-	return 0;
-=======
-thread_get_load_avg (void)
-{
-  /* Not yet implemented. */
-  return 0;
->>>>>>> 3b9aba40
-}
-
-/* Returns 100 times the current thread's recent_cpu value. */
-int
-<<<<<<< HEAD
-thread_get_recent_cpu (void) {
-	/* Not yet implemented. */
-	return 0;
-=======
-thread_get_recent_cpu (void)
-{
-  /* Not yet implemented. */
-  return 0;
->>>>>>> 3b9aba40
-}
+#include "kernel/thread.h"
+#include <debug.h>
+#include <stddef.h>
+#include <random.h>
+#include <stdio.h>
+#include <string.h>
+#include "kernel/flags.h"
+#include "kernel/interrupt.h"
+#include "kernel/intr-stubs.h"
+#include "kernel/palloc.h"
+#include "kernel/switch.h"
+#include "kernel/vaddr.h"
+#ifdef USERPROG
+#include "kernel/process.h"
+#endif
+
+/* Random value for struct thread's `magic' member.
+   Used to detect stack overflow.  See the big comment at the top
+   of thread.h for details. */
+#define THREAD_MAGIC 0xcd6abf4b
+
+/* List of processes in THREAD_READY state, that is, processes
+   that are ready to run but not actually running. */
+static struct list ready_list;
+
+/* List of all processes.  Processes are added to this list
+   when they are first scheduled and removed when they exit. */
+static struct list all_list;
+
+/* Idle thread. */
+static struct thread *idle_thread;
+
+/* Initial thread, the thread running init.c:main(). */
+static struct thread *initial_thread;
+
+/* Lock used by allocate_tid(). */
+static struct lock tid_lock;
+
+/* Lock used by threads when accessing file system code. */
+struct lock thread_filesys_lock;
+
+/* Stack frame for kernel_thread(). */
+struct kernel_thread_frame
+  {
+    void *eip;                  /* Return address. */
+    thread_func *function;      /* Function to call. */
+    void *aux;                  /* Auxiliary data for function. */
+  };
+
+/* Statistics. */
+static long long idle_ticks;    /* # of timer ticks spent idle. */
+static long long kernel_ticks;  /* # of timer ticks in kernel threads. */
+static long long user_ticks;    /* # of timer ticks in user programs. */
+
+/* Scheduling. */
+#define TIME_SLICE 4            /* # of timer ticks to give each thread. */
+static unsigned thread_ticks;   /* # of timer ticks since last yield. */
+
+/* If false (default), use round-robin scheduler.
+   If true, use multi-level feedback queue scheduler.
+   Controlled by kernel command-line option "-o mlfqs". */
+bool thread_mlfqs;
+
+static void kernel_thread (thread_func *, void *aux);
+
+static void idle (void *aux UNUSED);
+static struct thread *running_thread (void);
+static struct thread *next_thread_to_run (void);
+static void init_thread (struct thread *, const char *name, int priority);
+static bool is_thread (struct thread *) UNUSED;
+static void *alloc_frame (struct thread *, size_t size);
+static void schedule (void);
+void thread_schedule_tail (struct thread *prev);
+static tid_t allocate_tid (void);
+
+/* Initializes the threading system by transforming the code
+   that's currently running into a thread.  This can't work in
+   general and it is possible in this case only because loader.S
+   was careful to put the bottom of the stack at a page boundary.
+
+   Also initializes the run queue and the tid lock.
+
+   After calling this function, be sure to initialize the page
+   allocator before trying to create any threads with
+   thread_create().
+
+   It is not safe to call thread_current() until this function
+   finishes. */
+void
+thread_init (void)
+{
+  ASSERT (intr_get_level () == INTR_OFF);
+
+  lock_init (&tid_lock);
+  lock_init (&thread_filesys_lock);
+  list_init (&ready_list);
+  list_init (&all_list);
+
+  /* Set up a thread structure for the running thread. */
+  initial_thread = running_thread ();
+  init_thread (initial_thread, "main", PRI_DEFAULT);
+  initial_thread->status = THREAD_RUNNING;
+  initial_thread->tid = allocate_tid ();
+}
+
+/* Starts preemptive thread scheduling by enabling interrupts.
+   Also creates the idle thread. */
+void
+thread_start (void)
+{
+  /* Create the idle thread. */
+  struct semaphore idle_started;
+  sema_init (&idle_started, 0);
+  thread_create ("idle", PRI_MIN, idle, &idle_started);
+
+  /* Start preemptive thread scheduling. */
+  intr_enable ();
+
+  /* Wait for the idle thread to initialize idle_thread. */
+  sema_down (&idle_started);
+}
+
+/* Called by the timer interrupt handler at each timer tick.
+   Thus, this function runs in an external interrupt context. */
+void
+thread_tick (void)
+{
+  struct thread *t = thread_current ();
+
+  /* Update statistics. */
+  if (t == idle_thread)
+    idle_ticks++;
+#ifdef USERPROG
+  else if (t->pagedir != NULL)
+    user_ticks++;
+#endif
+  else
+    kernel_ticks++;
+
+  /* Enforce preemption. */
+  if (++thread_ticks >= TIME_SLICE)
+    intr_yield_on_return ();
+}
+
+/* Prints thread statistics. */
+void
+thread_print_stats (void)
+{
+  printf ("Thread: %lld idle ticks, %lld kernel ticks, %lld user ticks\n",
+          idle_ticks, kernel_ticks, user_ticks);
+}
+
+/* Creates a new kernel thread named NAME with the given initial
+   PRIORITY, which executes FUNCTION passing AUX as the argument,
+   and adds it to the ready queue.  Returns the thread identifier
+   for the new thread, or TID_ERROR if creation fails.
+
+   If thread_start() has been called, then the new thread may be
+   scheduled before thread_create() returns.  It could even exit
+   before thread_create() returns.  Contrariwise, the original
+   thread may run for any amount of time before the new thread is
+   scheduled.  Use a semaphore or some other form of
+   synchronization if you need to ensure ordering.
+
+   The code provided sets the new thread's `priority' member to
+   PRIORITY, but no actual priority scheduling is implemented.
+   Priority scheduling is the goal of Problem 1-3. */
+tid_t
+thread_create (const char *name, int priority,
+               thread_func *function, void *aux)
+{
+  struct thread *t;
+  struct kernel_thread_frame *kf;
+  struct switch_entry_frame *ef;
+  struct switch_threads_frame *sf;
+  tid_t tid;
+  enum intr_level old_level;
+
+  ASSERT (function != NULL);
+
+  /* Allocate thread. */
+  t = palloc_get_page (PAL_ZERO);
+  if (t == NULL)
+    return TID_ERROR;
+
+  /* Initialize thread. */
+  init_thread (t, name, priority);
+  tid = t->tid = allocate_tid ();
+  
+  /* Prepare thread for first run by initializing its stack.
+     Do this atomically so intermediate values for the 'stack'
+     member cannot be observed. */
+  old_level = intr_disable ();
+
+  /* Stack frame for kernel_thread(). */
+  kf = alloc_frame (t, sizeof *kf);
+  kf->eip = NULL;
+  kf->function = function;
+  kf->aux = aux;
+
+  /* Stack frame for switch_entry(). */
+  ef = alloc_frame (t, sizeof *ef);
+  ef->eip = (void (*) (void)) kernel_thread;
+
+  /* Stack frame for switch_threads(). */
+  sf = alloc_frame (t, sizeof *sf);
+  sf->eip = switch_entry;
+  sf->ebp = 0;
+
+  intr_set_level (old_level);
+
+  /* Add to run queue. */
+  thread_unblock (t);
+
+  return tid;
+}
+
+/* Puts the current thread to sleep.  It will not be scheduled
+   again until awoken by thread_unblock().
+
+   This function must be called with interrupts turned off.  It
+   is usually a better idea to use one of the synchronization
+   primitives in synch.h. (For this class, you MUST use one of the
+   synchronization primitives instead.) */
+void
+thread_block (void)
+{
+  ASSERT (!intr_context ());
+  ASSERT (intr_get_level () == INTR_OFF);
+
+  thread_current ()->status = THREAD_BLOCKED;
+  schedule ();
+}
+
+/* Transitions a blocked thread T to the ready-to-run state.
+   This is an error if T is not blocked.  (Use thread_yield() to
+   make the running thread ready.)
+
+   This function does not preempt the running thread.  This can
+   be important: if the caller had disabled interrupts itself,
+   it may expect that it can atomically unblock a thread and
+   update other data. */
+void
+thread_unblock (struct thread *t)
+{
+  enum intr_level old_level;
+
+  ASSERT (is_thread (t));
+
+  old_level = intr_disable ();
+  ASSERT (t->status == THREAD_BLOCKED);
+  list_push_back (&ready_list, &t->elem);
+  t->status = THREAD_READY;
+  intr_set_level (old_level);
+}
+
+/* Returns the name of the running thread. */
+const char *
+thread_name (void)
+{
+  return thread_current ()->name;
+}
+
+/* Returns the running thread.
+   This is running_thread() plus a couple of sanity checks.
+   See the big comment at the top of thread.h for details. */
+struct thread *
+thread_current (void)
+{
+  struct thread *t = running_thread ();
+
+  /* Make sure T is really a thread.
+     If either of these assertions fire, then your thread may
+     have overflowed its stack.  Each thread has less than 4 kB
+     of stack, so a few big automatic arrays or moderate
+     recursion can cause stack overflow. */
+  ASSERT (is_thread (t));
+  ASSERT (t->status == THREAD_RUNNING);
+
+  return t;
+}
+
+/* Returns the running thread's tid. */
+tid_t
+thread_tid (void)
+{
+  return thread_current ()->tid;
+}
+
+/* Deschedules the current thread and destroys it.  Never
+   returns to the caller. */
+void
+thread_exit (void)
+{
+  ASSERT (!intr_context ());
+
+  struct thread *curr = thread_current ();
+
+#ifdef USERPROG
+  process_exit ();
+#endif
+
+  /* Remove thread from all threads list, set our status to dying,
+     and schedule another process.  That process will destroy us
+     when it calls thread_schedule_tail(). */
+  intr_disable ();
+  printf ("%s: exit(%d)\n", curr->name, curr->exit_status);
+  list_remove (&curr->allelem);
+  curr->status = THREAD_DYING;
+  schedule ();
+  NOT_REACHED ();
+}
+
+/* Yields the CPU.  The current thread is not put to sleep and
+   may be scheduled again immediately at the scheduler's whim. */
+void
+thread_yield (void)
+{
+  struct thread *cur = thread_current ();
+  enum intr_level old_level;
+
+  ASSERT (!intr_context ());
+
+  old_level = intr_disable ();
+  if (cur != idle_thread)
+    list_push_back (&ready_list, &cur->elem);
+  cur->status = THREAD_READY;
+  schedule ();
+  intr_set_level (old_level);
+}
+
+/* Invoke function 'func' on all threads, passing along 'aux'.
+   This function must be called with interrupts off. */
+void
+thread_foreach (thread_action_func *func, void *aux)
+{
+  struct list_elem *e;
+
+  ASSERT (intr_get_level () == INTR_OFF);
+
+  for (e = list_begin (&all_list); e != list_end (&all_list);
+       e = list_next (e))
+    {
+      struct thread *t = list_entry (e, struct thread, allelem);
+      func (t, aux);
+    }
+}
+
+/* Sets the current thread's priority to NEW_PRIORITY. */
+void
+thread_set_priority (int new_priority)
+{
+  thread_current ()->priority = new_priority;
+}
+
+/* Returns the current thread's priority. */
+int
+thread_get_priority (void)
+{
+  return thread_current ()->priority;
+}
+
+/* Sets the current thread's nice value to NICE. */
+void
+thread_set_nice (int nice UNUSED)
+{
+  /* Not yet implemented. */
+}
+
+/* Returns the current thread's nice value. */
+int
+thread_get_nice (void)
+{
+  /* Not yet implemented. */
+  return 0;
+}
+
+/* Returns 100 times the system load average. */
+int
+thread_get_load_avg (void)
+{
+  /* Not yet implemented. */
+  return 0;
+}
+
+/* Returns 100 times the current thread's recent_cpu value. */
+int
+thread_get_recent_cpu (void)
+{
+  /* Not yet implemented. */
+  return 0;
+}
 -
-/* Idle thread.  Executes when no other thread is ready to run.
-
-   The idle thread is initially put on the ready list by
-   thread_start().  It will be scheduled once initially, at which
-   point it initializes idle_thread, "up"s the semaphore passed
-   to it to enable thread_start() to continue, and immediately
-   blocks.  After that, the idle thread never appears in the
-   ready list.  It is returned by next_thread_to_run() as a
-   special case when the ready list is empty. */
-static void
-<<<<<<< HEAD
-idle (void* idle_started_ UNUSED) {
-	struct semaphore* idle_started = idle_started_;
-	idle_thread = thread_current ();
-	sema_up (idle_started);
-
-	for (;;) {
-		/* Let someone else run. */
-		intr_disable ();
-		thread_block ();
-
-		/* Re-enable interrupts and wait for the next one.
-
-		   The `sti' instruction disables interrupts until the
-		   completion of the next instruction, so these two
-		   instructions are executed atomically.  This atomicity is
-		   important; otherwise, an interrupt could be handled
-		   between re-enabling interrupts and waiting for the next
-		   one to occur, wasting as much as one clock tick worth of
-		   time.
-
-		   See [IA32-v2a] "HLT", [IA32-v2b] "STI", and [IA32-v3a]
-		   7.11.1 "HLT Instruction". */
-		asm volatile ("sti; hlt" : : : "memory");
-	}
-=======
-idle (void *idle_started_ UNUSED)
-{
-  struct semaphore *idle_started = idle_started_;
-  idle_thread = thread_current ();
-  sema_up (idle_started);
-
-  for (;;)
-    {
-      /* Let someone else run. */
-      intr_disable ();
-      thread_block ();
-
-      /* Re-enable interrupts and wait for the next one.
-
-         The `sti' instruction disables interrupts until the
-         completion of the next instruction, so these two
-         instructions are executed atomically.  This atomicity is
-         important; otherwise, an interrupt could be handled
-         between re-enabling interrupts and waiting for the next
-         one to occur, wasting as much as one clock tick worth of
-         time.
-
-         See [IA32-v2a] "HLT", [IA32-v2b] "STI", and [IA32-v3a]
-         7.11.1 "HLT Instruction". */
-      asm volatile ("sti; hlt" : : : "memory");
-    }
->>>>>>> 3b9aba40
-}
-
-/* Function used as the basis for a kernel thread. */
-static void
-<<<<<<< HEAD
-kernel_thread (thread_func* function, void* aux) {
-	ASSERT (function != NULL);
-=======
-kernel_thread (thread_func *function, void *aux)
-{
-  ASSERT (function != NULL);
->>>>>>> 3b9aba40
-
-	intr_enable ();       /* The scheduler runs with interrupts off. */
-	function (aux);       /* Execute the thread function. */
-	thread_exit ();       /* If function() returns, kill the thread. */
-}
+
+/* Idle thread.  Executes when no other thread is ready to run.
+
+   The idle thread is initially put on the ready list by
+   thread_start().  It will be scheduled once initially, at which
+   point it initializes idle_thread, "up"s the semaphore passed
+   to it to enable thread_start() to continue, and immediately
+   blocks.  After that, the idle thread never appears in the
+   ready list.  It is returned by next_thread_to_run() as a
+   special case when the ready list is empty. */
+static void
+idle (void *idle_started_ UNUSED)
+{
+  struct semaphore *idle_started = idle_started_;
+  idle_thread = thread_current ();
+  sema_up (idle_started);
+
+  for (;;)
+    {
+      /* Let someone else run. */
+      intr_disable ();
+      thread_block ();
+
+      /* Re-enable interrupts and wait for the next one.
+
+         The `sti' instruction disables interrupts until the
+         completion of the next instruction, so these two
+         instructions are executed atomically.  This atomicity is
+         important; otherwise, an interrupt could be handled
+         between re-enabling interrupts and waiting for the next
+         one to occur, wasting as much as one clock tick worth of
+         time.
+
+         See [IA32-v2a] "HLT", [IA32-v2b] "STI", and [IA32-v3a]
+         7.11.1 "HLT Instruction". */
+      asm volatile ("sti; hlt" : : : "memory");
+    }
+}
+
+/* Function used as the basis for a kernel thread. */
+static void
+kernel_thread (thread_func *function, void *aux)
+{
+  ASSERT (function != NULL);
+
+  intr_enable ();       /* The scheduler runs with interrupts off. */
+  function (aux);       /* Execute the thread function. */
+  thread_exit ();       /* If function() returns, kill the thread. */
+}
 -
-/* Returns the running thread. */
-<<<<<<< HEAD
-struct thread*
-running_thread (void) {
-	uint32_t* esp;
-
-	/* Copy the CPU's stack pointer into `esp', and then round that
-	   down to the start of a page.  Because `struct thread' is
-	   always at the beginning of a page and the stack pointer is
-	   somewhere in the middle, this locates the curent thread. */
-	asm ("mov %%esp, %0" : "=g" (esp));
-	return pg_round_down (esp);
-=======
-struct thread *
-running_thread (void)
-{
-  uint32_t *esp;
-
-  /* Copy the CPU's stack pointer into `esp', and then round that
-     down to the start of a page.  Because `struct thread' is
-     always at the beginning of a page and the stack pointer is
-     somewhere in the middle, this locates the curent thread. */
-  asm ("mov %%esp, %0" : "=g" (esp));
-  return pg_round_down (esp);
->>>>>>> 3b9aba40
-}
-
-/* Returns true if T appears to point to a valid thread. */
-static bool
-is_thread (struct thread* t) {
-	return t != NULL && t->magic == THREAD_MAGIC;
-}
-
-/* Does basic initialization of T as a blocked thread named
-   NAME. */
-static void
-init_thread (struct thread* t, const char* name, int priority) {
-	ASSERT (t != NULL);
-	ASSERT (PRI_MIN <= priority && priority <= PRI_MAX);
-	ASSERT (name != NULL);
-
-	memset (t, 0, sizeof * t);
-	t->status = THREAD_BLOCKED;
-	strlcpy (t->name, name, sizeof t->name);
-	t->stack = (uint8_t*) t + PGSIZE;
-	t->priority = priority;
-	t->magic = THREAD_MAGIC;
-
-	t->parent = list_empty (&all_list) ? NULL : thread_current ();
-	t->exit_status = -1;
-	t->exec_file = NULL;
-	list_init (&t->live_children);
-	list_init (&t->zombie_children);
-	sema_init (&t->exit_sema, 0);
-	sema_init (&t->exec_sema, 0);
-	barrier ();
-	if (t->parent != NULL) {
-		list_push_back (&t->parent->live_children, &t->child_elem);
-	}
-	list_push_back (&all_list, &t->allelem);
-}
-
-/* Allocates a SIZE-byte frame at the top of thread T's stack and
-   returns a pointer to the frame's base. */
-<<<<<<< HEAD
-static void*
-alloc_frame (struct thread* t, size_t size) {
-	/* Stack data is always allocated in word-size units. */
-	ASSERT (is_thread (t));
-	ASSERT (size % sizeof (uint32_t) == 0);
-
-	t->stack -= size;
-	return t->stack;
-=======
-static void *
-alloc_frame (struct thread *t, size_t size)
-{
-  /* Stack data is always allocated in word-size units. */
-  ASSERT (is_thread (t));
-  ASSERT (size % sizeof (uint32_t) == 0);
-
-  t->stack -= size;
-  return t->stack;
->>>>>>> 3b9aba40
-}
-
-/* Chooses and returns the next thread to be scheduled.  Should
-   return a thread from the run queue, unless the run queue is
-   empty.  (If the running thread can continue running, then it
-   will be in the run queue.)  If the run queue is empty, return
-   idle_thread. */
-<<<<<<< HEAD
-static struct thread*
-next_thread_to_run (void) {
-	if (list_empty (&ready_list)) {
-		return idle_thread;
-	} else {
-		return list_entry (list_pop_front (&ready_list), struct thread, elem);
-	}
-=======
-static struct thread *
-next_thread_to_run (void)
-{
-  if (list_empty (&ready_list))
-    return idle_thread;
-  else
-    return list_entry (list_pop_front (&ready_list), struct thread, elem);
->>>>>>> 3b9aba40
-}
-
-/* Completes a thread switch by activating the new thread's page
-   tables, and, if the previous thread is dying, destroying it.
-
-   At this function's invocation, we just switched from thread
-   PREV, the new thread is already running, and interrupts are
-   still disabled.  This function is normally invoked by
-   thread_schedule() as its final action before returning, but
-   the first time a thread is scheduled it is called by
-   switch_entry() (see switch.S).
-
-   It's not safe to call printf() until the thread switch is
-   complete.  In practice that means that printf()s should be
-   added at the end of the function.
-
-   After this function and its caller returns, the thread switch
-   is complete. */
-void
-<<<<<<< HEAD
-thread_schedule_tail (struct thread* prev) {
-	struct thread* cur = running_thread ();
-	struct thread* zombie;
-	struct list_elem* e;
-	int i;
-=======
-thread_schedule_tail (struct thread *prev)
-{
-  struct thread *cur = running_thread ();
-  struct thread *zombie;
-  struct list_elem *e;
-  int i;
->>>>>>> 3b9aba40
-
-	ASSERT (intr_get_level () == INTR_OFF);
-
-	/* Mark us as running. */
-	cur->status = THREAD_RUNNING;
-
-	/* Start new time slice. */
-	thread_ticks = 0;
-
-#ifdef USERPROG
-	/* Activate the new address space. */
-	process_activate ();
-#endif
-
-<<<<<<< HEAD
-	/* If the thread we switched from is dying, destroy its struct
-	   thread.  This must happen late so that thread_exit() doesn't
-	   pull out the rug under itself.  (We don't free
-	   initial_thread because its memory was not obtained via
-	   palloc().) */
-	if (prev != NULL && prev->status == THREAD_DYING && prev != initial_thread) {
-		ASSERT (prev != cur);
-
-		if (prev->exec_file != NULL) {
-			file_close (prev->exec_file);
-		}
-
-		for (i = 0; i < MAX_FILES; i++) {
-			if (prev->open_files[i].used == 1) {
-				ASSERT (prev->open_files[i].file != NULL);
-				file_close (prev->open_files[i].file);
-			}
-		}
-
-
-		struct list_elem* trav;
-
-		for (trav = list_begin (&prev->live_children); trav != list_end (&prev->live_children);
-		     trav = list_next (trav)) {
-			struct thread* f = list_entry (trav, struct thread, child_elem);
-			f->parent = NULL;
-		}
-
-
-		e = list_begin (&prev->zombie_children);
-		while (e != list_end (&prev->zombie_children)) {
-			zombie = list_entry (e, struct thread, child_elem);
-			e = list_remove (e);
-			palloc_free_page (zombie);
-		}
-
-		if (prev->parent != NULL) {
-			list_remove (&prev->child_elem);
-			list_push_back (&prev->parent->zombie_children, &prev->child_elem);
-			sema_up (&prev->exit_sema);
-		} else {
-			palloc_free_page (prev);
-		}
-	}
-=======
-  /* If the thread we switched from is dying, destroy its struct
-     thread.  This must happen late so that thread_exit() doesn't
-     pull out the rug under itself.  (We don't free
-     initial_thread because its memory was not obtained via
-     palloc().) */
-  if (prev != NULL && prev->status == THREAD_DYING && prev != initial_thread)
-    {
-      ASSERT (prev != cur);
-
-      if (prev->exec_file != NULL)
-        file_close (prev->exec_file);
-
-      for (i = 0; i < MAX_FILES; i++)
-        {
-          if (prev->open_files[i].used == 1)
-            {
-              ASSERT (prev->open_files[i].file != NULL);
-              file_close (prev->open_files[i].file);
-            }
-        }
-
-
-      struct list_elem *trav;
-
-      for (trav = list_begin (&prev->live_children); trav != list_end (&prev->live_children);
-           trav = list_next (trav))
-        {
-          struct thread *f = list_entry (trav, struct thread, child_elem);
-          f->parent = NULL;
-        }
-
-
-      e = list_begin (&prev->zombie_children);
-      while (e != list_end (&prev->zombie_children))
-        {
-          zombie = list_entry (e, struct thread, child_elem);
-          e = list_remove (e);
-          palloc_free_page (zombie);
-        }
-
-      if (prev->parent != NULL)
-        {
-          list_remove (&prev->child_elem);
-          list_push_back (&prev->parent->zombie_children, &prev->child_elem);
-          sema_up (&prev->exit_sema);
-        }
-      else
-        palloc_free_page (prev);
-    }
->>>>>>> 3b9aba40
-}
-
-/* Schedules a new process.  At entry, interrupts must be off and
-   the running process's state must have been changed from
-   running to some other state.  This function finds another
-   thread to run and switches to it.
-
-   It's not safe to call printf() until thread_schedule_tail()
-   has completed. */
-static void
-<<<<<<< HEAD
-schedule (void) {
-	struct thread* cur = running_thread ();
-	struct thread* next = next_thread_to_run ();
-	struct thread* prev = NULL;
-
-	ASSERT (intr_get_level () == INTR_OFF);
-	ASSERT (cur->status != THREAD_RUNNING);
-	ASSERT (is_thread (next));
-
-	if (cur != next) {
-		prev = switch_threads (cur, next);
-	}
-	thread_schedule_tail (prev);
-=======
-schedule (void)
-{
-  struct thread *cur = running_thread ();
-  struct thread *next = next_thread_to_run ();
-  struct thread *prev = NULL;
-
-  ASSERT (intr_get_level () == INTR_OFF);
-  ASSERT (cur->status != THREAD_RUNNING);
-  ASSERT (is_thread (next));
-
-  if (cur != next)
-    prev = switch_threads (cur, next);
-  thread_schedule_tail (prev);
->>>>>>> 3b9aba40
-}
-
-/* Returns a tid to use for a new thread. */
-static tid_t
-<<<<<<< HEAD
-allocate_tid (void) {
-	static tid_t next_tid = 1;
-	tid_t tid;
-=======
-allocate_tid (void)
-{
-  static tid_t next_tid = 1;
-  tid_t tid;
->>>>>>> 3b9aba40
-
-	lock_acquire (&tid_lock);
-	tid = next_tid++;
-	lock_release (&tid_lock);
-
-	return tid;
-}
+
+/* Returns the running thread. */
+struct thread *
+running_thread (void)
+{
+  uint32_t *esp;
+
+  /* Copy the CPU's stack pointer into `esp', and then round that
+     down to the start of a page.  Because `struct thread' is
+     always at the beginning of a page and the stack pointer is
+     somewhere in the middle, this locates the curent thread. */
+  asm ("mov %%esp, %0" : "=g" (esp));
+  return pg_round_down (esp);
+}
+
+/* Returns true if T appears to point to a valid thread. */
+static bool
+is_thread (struct thread *t)
+{
+  return t != NULL && t->magic == THREAD_MAGIC;
+}
+
+/* Does basic initialization of T as a blocked thread named
+   NAME. */
+static void
+init_thread (struct thread *t, const char *name, int priority)
+{
+  ASSERT (t != NULL);
+  ASSERT (PRI_MIN <= priority && priority <= PRI_MAX);
+  ASSERT (name != NULL);
+
+  memset (t, 0, sizeof *t);
+  t->status = THREAD_BLOCKED;
+  strlcpy (t->name, name, sizeof t->name);
+  t->stack = (uint8_t *) t + PGSIZE;
+  t->priority = priority;
+  t->magic = THREAD_MAGIC;
+
+  t->parent = list_empty (&all_list) ? NULL : thread_current ();
+  t->exit_status = -1;
+  t->exec_file = NULL;
+  list_init (&t->live_children);
+  list_init (&t->zombie_children);
+  sema_init (&t->exit_sema, 0);
+  sema_init (&t->exec_sema, 0);
+  barrier ();
+  if (t->parent != NULL)
+    list_push_back (&t->parent->live_children, &t->child_elem);
+  list_push_back (&all_list, &t->allelem);
+}
+
+/* Allocates a SIZE-byte frame at the top of thread T's stack and
+   returns a pointer to the frame's base. */
+static void *
+alloc_frame (struct thread *t, size_t size)
+{
+  /* Stack data is always allocated in word-size units. */
+  ASSERT (is_thread (t));
+  ASSERT (size % sizeof (uint32_t) == 0);
+
+  t->stack -= size;
+  return t->stack;
+}
+
+/* Chooses and returns the next thread to be scheduled.  Should
+   return a thread from the run queue, unless the run queue is
+   empty.  (If the running thread can continue running, then it
+   will be in the run queue.)  If the run queue is empty, return
+   idle_thread. */
+static struct thread *
+next_thread_to_run (void)
+{
+  if (list_empty (&ready_list))
+    return idle_thread;
+  else
+    return list_entry (list_pop_front (&ready_list), struct thread, elem);
+}
+
+/* Completes a thread switch by activating the new thread's page
+   tables, and, if the previous thread is dying, destroying it.
+
+   At this function's invocation, we just switched from thread
+   PREV, the new thread is already running, and interrupts are
+   still disabled.  This function is normally invoked by
+   thread_schedule() as its final action before returning, but
+   the first time a thread is scheduled it is called by
+   switch_entry() (see switch.S).
+
+   It's not safe to call printf() until the thread switch is
+   complete.  In practice that means that printf()s should be
+   added at the end of the function.
+
+   After this function and its caller returns, the thread switch
+   is complete. */
+void
+thread_schedule_tail (struct thread *prev)
+{
+  struct thread *cur = running_thread ();
+  struct thread *zombie;
+  struct list_elem *e;
+  int i;
+
+  ASSERT (intr_get_level () == INTR_OFF);
+
+  /* Mark us as running. */
+  cur->status = THREAD_RUNNING;
+
+  /* Start new time slice. */
+  thread_ticks = 0;
+
+#ifdef USERPROG
+  /* Activate the new address space. */
+  process_activate ();
+#endif
+
+  /* If the thread we switched from is dying, destroy its struct
+     thread.  This must happen late so that thread_exit() doesn't
+     pull out the rug under itself.  (We don't free
+     initial_thread because its memory was not obtained via
+     palloc().) */
+  if (prev != NULL && prev->status == THREAD_DYING && prev != initial_thread)
+    {
+      ASSERT (prev != cur);
+
+      if (prev->exec_file != NULL)
+        file_close (prev->exec_file);
+
+      for (i = 0; i < MAX_FILES; i++)
+        {
+          if (prev->open_files[i].used == 1)
+            {
+              ASSERT (prev->open_files[i].file != NULL);
+              file_close (prev->open_files[i].file);
+            }
+        }
+
+
+      struct list_elem *trav;
+
+      for (trav = list_begin (&prev->live_children); trav != list_end (&prev->live_children);
+           trav = list_next (trav))
+        {
+          struct thread *f = list_entry (trav, struct thread, child_elem);
+          f->parent = NULL;
+        }
+
+
+      e = list_begin (&prev->zombie_children);
+      while (e != list_end (&prev->zombie_children))
+        {
+          zombie = list_entry (e, struct thread, child_elem);
+          e = list_remove (e);
+          palloc_free_page (zombie);
+        }
+
+      if (prev->parent != NULL)
+        {
+          list_remove (&prev->child_elem);
+          list_push_back (&prev->parent->zombie_children, &prev->child_elem);
+          sema_up (&prev->exit_sema);
+        }
+      else
+        palloc_free_page (prev);
+    }
+}
+
+/* Schedules a new process.  At entry, interrupts must be off and
+   the running process's state must have been changed from
+   running to some other state.  This function finds another
+   thread to run and switches to it.
+
+   It's not safe to call printf() until thread_schedule_tail()
+   has completed. */
+static void
+schedule (void)
+{
+  struct thread *cur = running_thread ();
+  struct thread *next = next_thread_to_run ();
+  struct thread *prev = NULL;
+
+  ASSERT (intr_get_level () == INTR_OFF);
+  ASSERT (cur->status != THREAD_RUNNING);
+  ASSERT (is_thread (next));
+
+  if (cur != next)
+    prev = switch_threads (cur, next);
+  thread_schedule_tail (prev);
+}
+
+/* Returns a tid to use for a new thread. */
+static tid_t
+allocate_tid (void)
+{
+  static tid_t next_tid = 1;
+  tid_t tid;
+
+  lock_acquire (&tid_lock);
+  tid = next_tid++;
+  lock_release (&tid_lock);
+
+  return tid;
+}
 -
-/* Offset of `stack' member within `struct thread'.
-   Used by switch.S, which can't figure it out on its own. */
-uint32_t thread_stack_ofs = offsetof (struct thread, stack);
+
+/* Offset of `stack' member within `struct thread'.
+   Used by switch.S, which can't figure it out on its own. */
+uint32_t thread_stack_ofs = offsetof (struct thread, stack);